--- conflicted
+++ resolved
@@ -12,12 +12,8 @@
 from .processing.media import configure_huggingface_cache
 from .benchmarks.image_bench import run_image_benchmark
 from .benchmarks.video_bench import run_video_benchmark
-<<<<<<< HEAD
 from .benchmarks.audio_bench import run_audio_benchmark
-from .model.inference import create_inference_session
-=======
 from .benchmarks.utils import create_inference_session
->>>>>>> f533eebb
 
 logger = get_logger(__name__)
 
@@ -229,7 +225,7 @@
             holdout_config,
             records_parquet_path=records_parquet_path,
         )
-<<<<<<< HEAD
+        benchmark_score = benchmark_results.get("video_results", {}).get("benchmark_score", 0.0)
     elif modality == "audio":
         benchmark_score = await run_audio_benchmark(
             session,
@@ -245,9 +241,6 @@
             dataset_config,
             holdout_config,
         )
-=======
-        benchmark_score = benchmark_results.get("video_results", {}).get("benchmark_score", 0.0)
->>>>>>> f533eebb
     else:
         raise ValueError(f"Invalid modality: {modality}. Must be 'image', 'video' or 'audio'")
 
