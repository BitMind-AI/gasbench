--- conflicted
+++ resolved
@@ -225,7 +225,6 @@
             logger.warning(f"Failed to clean temp directory: {e}")
 
 
-<<<<<<< HEAD
 def save_preprocessed_audio_tensor(
     waveform: torch.Tensor,
     label: int,
@@ -313,7 +312,8 @@
     except Exception as e:
         logger.debug(f"Failed to check preprocessed cache for {dataset_config.name}: {e}")
         return False
-=======
+
+
 def format_size_bytes(size_bytes: int) -> str:
     """Format byte size to human readable string."""
     for unit in ["B", "KB", "MB", "GB", "TB"]:
@@ -418,7 +418,7 @@
     expected_datasets = []
 
     if dataset_config:
-        for modality in ["image", "video"]:
+        for modality in ["image", "video", "audio"]:
             datasets = load_datasets_from_yaml(
                 modality=modality, yaml_path=dataset_config
             )
@@ -428,12 +428,11 @@
         datasets_dict = load_holdout_datasets_from_yaml(
             yaml_path=holdout_config, cache_dir=cache_dir
         )
-        for modality in ["image", "video"]:
+        for modality in ["image", "video", "audio"]:
             expected_datasets.extend(datasets_dict.get(modality, []))
 
     expected_names = {ds.name for ds in expected_datasets}
     present = expected_names & cached_names
     missing = expected_names - cached_names
 
-    return present, missing, expected_datasets
->>>>>>> f533eebb
+    return present, missing, expected_datasets