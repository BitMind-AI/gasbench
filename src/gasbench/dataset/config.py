--- conflicted
+++ resolved
@@ -60,10 +60,7 @@
     
     # For datasets with multiple media columns (e.g., PICA-100K with src_img and tgt_img)
     image_columns: Optional[List[str]] = None
-<<<<<<< HEAD
     notes: Optional[str] = None  # Optional documentation field
-=======
->>>>>>> f533eebb
 
 
 def get_benchmark_size(
@@ -97,19 +94,14 @@
             elif "benchmark_size" in data:
                 return data["benchmark_size"]
         else:
-<<<<<<< HEAD
             # Load from separate modality file
             filename = f"{modality}_datasets.yaml"
-            data = _load_bundled_config(filename)
-            if "benchmark_size" in data:
-                return data["benchmark_size"]
-=======
-            data = _load_all_bundled_configs()
-
-        size_key = f"{modality}_benchmark_size"
-        if size_key in data:
-            return data[size_key]
->>>>>>> f533eebb
+            try:
+                data = _load_bundled_config(filename)
+                if "benchmark_size" in data:
+                    return data["benchmark_size"]
+            except FileNotFoundError:
+                data = _load_all_bundled_configs()
 
         logger.warning(f"'benchmark_size' not found in config for {modality}, using default")
         if modality == "image":
@@ -477,6 +469,7 @@
 
     image_datasets, image_mapping = _obfuscate_holdout_names(base.get("image", []))
     video_datasets, video_mapping = _obfuscate_holdout_names(base.get("video", []))
+    audio_datasets, audio_mapping = _obfuscate_holdout_names(base.get("audio", []))
 
     # Save mapping file if cache_dir provided
     if cache_dir:
@@ -486,25 +479,19 @@
             full_mapping = {
                 "image": image_mapping,
                 "video": video_mapping,
+                "audio": audio_mapping,
                 "source_config": yaml_path,
             }
             with open(mapping_file, "w") as f:
                 json.dump(full_mapping, f, indent=2)
-            logger = get_logger(__name__)
             logger.info(f"Saved holdout name mapping to: {mapping_file}")
         except Exception as e:
-            logger = get_logger(__name__)
             logger.warning(f"Failed to save holdout mapping file: {e}")
 
     return {
-<<<<<<< HEAD
-        "image": _obfuscate_holdout_names(base.get("image", [])),
-        "video": _obfuscate_holdout_names(base.get("video", [])),
-        "audio": _obfuscate_holdout_names(base.get("audio", [])),
-=======
         "image": image_datasets,
         "video": video_datasets,
->>>>>>> f533eebb
+        "audio": audio_datasets,
     }
 
 
@@ -518,7 +505,6 @@
         raise FileNotFoundError(f"Could not load bundled config {filename}: {e}")
 
 
-<<<<<<< HEAD
 def _load_modality_config(modality: str, custom_path: Optional[str] = None) -> tuple:
     """Load configuration for a specific modality.
     
@@ -539,12 +525,14 @@
     benchmark_size = data.get("benchmark_size", 10000)
     datasets = data.get("datasets", [])
     return benchmark_size, datasets
-=======
+
+
 def _load_all_bundled_configs() -> Dict:
-    """Load and merge all modality-specific config files (image, video)."""
+    """Load and merge all modality-specific config files (image, video, audio)."""
     config_files = {
         "image": "image_datasets.yaml", 
         "video": "video_datasets.yaml",
+        "audio": "audio_datasets.yaml",
     }
     
     merged_data = {}
@@ -568,13 +556,11 @@
             continue
     
     return merged_data
->>>>>>> f533eebb
 
 
 def load_benchmark_datasets_from_yaml(
     yaml_path: Optional[str] = None,
 ) -> Dict[str, List[BenchmarkDatasetConfig]]:
-<<<<<<< HEAD
     """Load benchmark datasets from YAML files.
     
     Args:
@@ -587,19 +573,11 @@
         "audio": [],
     }
     
-=======
-    """Load benchmark datasets from YAML file.
-
-    Args:
-        yaml_path: Optional path to custom yaml config. If None, loads bundled configs.
-    """
->>>>>>> f533eebb
     try:
         # If custom yaml_path is provided, try to load it
         if yaml_path is not None:
             with open(yaml_path, "r") as f:
                 data = yaml.safe_load(f)
-<<<<<<< HEAD
             
             # Check if it's the old single-file format (has 'image'/'video'/'audio' keys at root)
             if "image" in data or "video" in data or "audio" in data:
@@ -704,61 +682,6 @@
             except Exception as e:
                 logger.warning(f"Failed to load {modality} datasets: {e}")
         
-=======
-        else:
-            data = _load_all_bundled_configs()
-    except Exception as e:
-        logger.error(f"Failed to load YAML config: {e}. Cannot load datasets.")
-        return {
-            "image": [],
-            "video": [],
-        }
-
-    try:
-        if not isinstance(data, dict):
-            raise ValueError("YAML must contain a dictionary at root")
-
-        all_errors = []
-        result = {
-            "image": [],
-            "video": [],
-        }
-
-        for modality in ["image", "video"]:
-            if modality not in data:
-                continue
-
-            if not isinstance(data[modality], list):
-                raise ValueError(f"'{modality}' must be a list")
-
-            for idx, dataset_dict in enumerate(data[modality]):
-                if not isinstance(dataset_dict, dict):
-                    all_errors.append(f"{modality}[{idx}]: Must be a dictionary")
-                    continue
-
-                dataset_name = dataset_dict.get("name", f"{modality}_dataset_{idx}")
-                validation_errors = validate_dataset_config(dataset_dict, dataset_name)
-                all_errors.extend(validation_errors)
-
-                if not validation_errors:
-                    config = BenchmarkDatasetConfig(
-                        name=dataset_dict["name"],
-                        path=dataset_dict["path"],
-                        modality=dataset_dict["modality"],
-                        media_type=dataset_dict["media_type"],
-                        media_per_archive=dataset_dict.get("media_per_archive", 100),
-                        archives_per_dataset=dataset_dict.get(
-                            "archives_per_dataset", 5
-                        ),
-                        source_format=dataset_dict.get("source_format", ""),
-                        source=dataset_dict.get("source", "huggingface"),
-                        include_paths=dataset_dict.get("include_paths"),
-                        exclude_paths=dataset_dict.get("exclude_paths"),
-                        image_columns=dataset_dict.get("image_columns"),
-                    )
-                    result[modality].append(config)
-
->>>>>>> f533eebb
         if all_errors:
             raise ValueError("Validation errors:\n" + "\n".join(f"  - {e}" for e in all_errors))
         
