import json
import os
import random
import re
import shutil
import tarfile
import tempfile
import traceback
import base64
from contextlib import closing
from io import BytesIO
from pathlib import Path
from typing import Any, Dict, Generator, List, Optional, Tuple
from zipfile import ZipFile
from datetime import datetime

import pandas as pd
import pyarrow.parquet as pq
import requests
import huggingface_hub as hf_hub
import numpy as np
from PIL import Image
from modelscope.hub.api import HubApi as MSHubApi

from ..logger import get_logger
from .utils.s3_utils import list_s3_files, download_s3_file, _get_s3_urls
from .utils.metadata_utils import create_sample, extract_row_metadata
from .utils.gasstation_utils import (
    extract_iso_week_from_path,
    filter_files_by_current_week,
    filter_files_by_recent_weeks,
)

logger = get_logger(__name__)


IMAGE_FILE_EXTENSIONS = {".jpg", ".jpeg", ".png", ".bmp", ".gif", ".tiff", ".webp"}
VIDEO_FILE_EXTENSIONS = {".mp4", ".avi", ".mov", ".mkv", ".wmv", ".webm", ".m4v"}
AUDIO_FILE_EXTENSIONS = {".wav", ".mp3", ".flac", ".ogg", ".m4a", ".aac"}


def _calculate_files_to_download(
    dataset,
    source_format: str,
    media_per_archive: int,
    archives_per_dataset: int,
) -> int:
    """Calculate # files to download based on dataset modality and source format.
    Returns -1 to indicate "download all files", or a positive integer for the count.
    """
    src_fmt = source_format.lower().lstrip(".")

    # Direct media files (jpg, png, mp4, etc.) - download equivalent to archive extraction
    if dataset.modality == "image":
        is_direct_media = src_fmt in {ext.lstrip(".") for ext in IMAGE_FILE_EXTENSIONS}
    elif dataset.modality == "audio":
        is_direct_media = src_fmt in {ext.lstrip(".") for ext in AUDIO_FILE_EXTENSIONS}
    else:
        is_direct_media = src_fmt == "mp4"

    if is_direct_media:
        if media_per_archive == -1 or archives_per_dataset == -1:
            return -1
        return media_per_archive * archives_per_dataset

    # Archive-based media (parquet, zip, tar, etc.)
    return archives_per_dataset


def download_and_extract(
    dataset,  # BenchmarkDatasetConfig
    media_per_archive: int = 100,
    archives_per_dataset: int = 5,
    temp_dir: Optional[str] = None,
    force_download: bool = False,
    current_week_only: bool = False,
    num_weeks: int = None,
    cache_dir: str = "/.cache/gasbench",
    downloaded_archives: Optional[set] = None,
    target_week: Optional[str] = None,
    hf_token: Optional[str] = None,
    seed: Optional[int] = None,
) -> Generator[Dict[str, Any], None, None]:
    """
    Download datasets and yield extracted media as a generator.

    Downloads files temporarily, extracts/processing content, then cleans up downloads.
    Processed content (videos, images) is cached persistently in other locations.

    Args:
        dataset: BenchmarkDatasetConfig object
        media_per_archive: Number of media items (images/videos) to extract per archive file
        archives_per_dataset: Number of archive files to download per dataset
        temp_dir: Temporary directory for downloads
        force_download: Force download even if dataset appears to be cached
        cache_dir: Base cache directory for persistent storage

    Yields:
        Complete sample dictionaries ready for processing functions
    """
    try:
        if not force_download and _is_dataset_cached(dataset, cache_dir):
            logger.info(f"Dataset {dataset.name} found in cache, loading from volume")
            try:
                cached_samples_count = 0
                for sample in _load_dataset_from_cache(dataset, cache_dir):
                    cached_samples_count += 1
                    yield sample
                logger.info(
                    f"Successfully loaded {cached_samples_count} samples from cache for {dataset.name}"
                )
                return
            except Exception as e:
                logger.warning(f"Failed to load {dataset.name} from cache: {e}")
                logger.info(
                    f"Fallback to download: {dataset.name} will be downloaded fresh"
                )
                # Fall through to download logic

        # Create temporary directory for downloads
        if temp_dir is not None:
            try:
                Path(temp_dir).mkdir(parents=True, exist_ok=True)
            except Exception:
                pass
        temp_dir_root = Path(tempfile.mkdtemp(dir=temp_dir))

        try:
            include_paths = getattr(dataset, "include_paths", None)
            exclude_paths = getattr(dataset, "exclude_paths", None)
            source = getattr(dataset, "source", "huggingface")

            filenames = _list_remote_dataset_files(
                dataset.path,
                dataset.source_format,
                current_week_only,
                num_weeks,
                target_week,
                include_paths,
                exclude_paths,
                source,
                hf_token,
            )
            if not filenames:
                is_gasstation = "gasstation" in dataset.name.lower()
                if is_gasstation:
                    logger.warning(
                        f"No files found for {dataset.path} with format {dataset.source_format}. "
                        f"Gasstation datasets require parquet metadata files."
                    )
                    return
                
                logger.warning(
                    f"No files found for {dataset.path} with format {dataset.source_format}"
                )

                src_fmt = str(getattr(dataset, "source_format", "")).lower().lstrip(".")
                fallback_formats = [".parquet", ".zip", ".tar", ".tar.gz"]
                for fallback_format in fallback_formats:
                    if fallback_format != dataset.source_format:
                        logger.info(
                            f"Trying fallback format {fallback_format} for {dataset.path}"
                        )
                        filenames = _list_remote_dataset_files(
                            dataset.path,
                            fallback_format,
                            current_week_only,
                            num_weeks,
                            target_week,
                            include_paths,
                            exclude_paths,
                            source,
                            hf_token,
                        )
                        if filenames:
                            logger.info(
                                f"Found {len(filenames)} files with format {fallback_format}"
                            )
                            break

                if not filenames:
                    logger.warning(f"No files found for {dataset.path} with any format")
                    return

            remote_paths = _get_download_urls(dataset.path, filenames, source)

            n_files = _calculate_files_to_download(
                dataset,
                dataset.source_format,
                media_per_archive,
                archives_per_dataset,
            )

            is_gasstation = "gasstation" in dataset.name.lower()
            to_download = _select_files_to_download(
                remote_paths, n_files, prioritize_recent=is_gasstation, seed=seed
            )

            if is_gasstation and downloaded_archives is not None:
                original_count = len(to_download)
                to_download = [
                    url
                    for url in to_download
                    if os.path.basename(url) not in downloaded_archives
                ]
                filtered_count = original_count - len(to_download)
                if filtered_count > 0:
                    logger.info(
                        f"Skipping {filtered_count} already-downloaded archives, "
                        f"downloading {len(to_download)} new archives"
                    )

            if len(to_download) == 0:
                return

            logger.info(
                f"Downloading {len(to_download)} files from {dataset.path} (dataset: {dataset.name})"
            )

            if (
                is_gasstation
                and to_download
                and any(".parquet" in url for url in to_download)
            ):
                yield from _process_gasstation(
                    dataset=dataset,
                    to_download=to_download,
                    temp_dir_root=temp_dir_root,
                    media_per_archive=media_per_archive,
                    downloaded_archives=downloaded_archives,
                    source=source,
                    hf_token=hf_token,
                    seed=seed,
                )
            else:
                max_download_workers = min(10, len(to_download))

                downloaded_files = download_files(
                    to_download,
                    temp_dir_root,
                    chunk_size=8192,
                    max_workers=max_download_workers,
                    hf_token=hf_token,
                )

                if not downloaded_files:
                    logger.warning(
                        f"No files successfully downloaded for {dataset.name}"
                    )
                    return

                successfully_processed = 0
                for downloaded_file in downloaded_files:
                    if not downloaded_file or not downloaded_file.exists():
                        continue

                    try:
                        iso_week = extract_iso_week_from_path(str(downloaded_file))
                        successfully_processed += 1

                        for sample in yield_media_from_source(
                            downloaded_file,
                            dataset,
                            media_per_archive,
                            iso_week,
                            hf_token,
                            seed,
                        ):
                            yield sample
                    finally:
                        try:
                            if downloaded_file.exists():
                                downloaded_file.unlink()
                        except Exception:
                            pass

                logger.info(
                    f"Downloaded and processed {successfully_processed}/{len(downloaded_files)} files "
                    f"for {dataset.name}"
                )

        finally:
            if temp_dir_root.exists():
                shutil.rmtree(temp_dir_root)

    except Exception as e:
        logger.error(f"Error processing {dataset.path}: {e}")


def yield_media_from_source(
    source_path: Path,
    dataset,  # BenchmarkDatasetConfig
    num_items: int,
    iso_week: Optional[str] = None,
    hf_token: Optional[str] = None,
    seed: Optional[int] = None,
) -> Generator[Dict[str, Any], None, None]:
    """
    Unified media extractor for parquet, zip, tar sources, frame directories, and raw media files.

    Returns complete sample dictionaries ready for processing functions.
    Samples include: image/video_bytes, media_type, dataset_name, dataset_path, etc.
    """
    try:
        if source_path.is_dir():
            yield from _process_frame_directory(source_path, dataset, iso_week)
            return

        filename = str(source_path.name).lower()

        if _is_parquet_file(filename):
            yield from _process_parquet(source_path, dataset, num_items, iso_week, seed)
            return

        if _is_zip_file(filename) or _is_tar_file(filename):
            yield from _process_zip_or_tar(
                source_path,
                dataset,
                num_items,
                iso_week,
                seed,
            )
            return

        if any(
            filename.endswith(ext)
            for ext in (IMAGE_FILE_EXTENSIONS | VIDEO_FILE_EXTENSIONS | AUDIO_FILE_EXTENSIONS)
        ):
            yield from _process_raw(source_path, dataset, iso_week)
            return

        logger.warning(f"Unsupported source format for {source_path}")
        return
    except Exception as e:
        logger.warning(f"Error in yield_media_from_source for {source_path}: {e}")
        return


def _select_files_to_download(
    urls: List[str],
    count: int,
    prioritize_recent: bool = False,
    seed: Optional[int] = None,
) -> List[str]:
    """Select files to download.

    Args:
        urls: List of file URLs to select from
        count: Number of files to select (-1 = all files)
        prioritize_recent: If True, sort by filename (descending) to get newest first.
                          Useful for gasstation datasets to get freshest data.
        seed: Random seed for reproducible sampling (non-gasstation only)

    Returns:
        List of selected URLs
    """
    if count == -1:
        return urls
    if count <= 0:
        return []

    if prioritize_recent:
        sorted_urls = sorted(urls, reverse=True)
        return sorted_urls[: min(count, len(urls))]

    if seed is not None:
        rng = random.Random(seed)
        return rng.sample(urls, min(count, len(urls)))
    return random.sample(urls, min(count, len(urls)))


def _list_remote_dataset_files(
    dataset_path: str,
    source_format: str = ".parquet",
    current_week_only: bool = False,
    num_weeks: int = None,
    target_week: str = None,
    include_paths: Optional[List[str]] = None,
    exclude_paths: Optional[List[str]] = None,
    source: str = "huggingface",
    hf_token: Optional[str] = None,
) -> List[str]:
    """List available files in a dataset, filtered by source_format and path patterns.

    Supports single extensions (e.g., .parquet, .zip) and tar variants (.tar, .tar.gz, .tgz).
    For gasstation datasets with current_week_only=True, filters to only current ISO week's data.
    For gasstation datasets with num_weeks set, filters to only the N most recent weeks.

    Args:
        dataset_path: Dataset repository path (org/dataset-name)
        source_format: File extension to filter by
        current_week_only: For gasstation datasets, only get current week
        num_weeks: For gasstation datasets, get N most recent weeks
        target_week: For gasstation datasets, get specific week
        include_paths: Only include files containing one of these path segments
        exclude_paths: Exclude files containing any of these path segments
        source: Source platform ("huggingface" or "modelscope")
    """
    # Don't add "." prefix for special formats like "frames"
    if source_format != "frames" and not source_format.startswith("."):
        source_format = "." + source_format

    if source_format in [".tar", ".tar.gz", ".tgz"]:
        source_format = [".tar", ".tar.gz", ".tgz"]

    if source == "modelscope":
        files = list_modelscope_files(repo_id=dataset_path, extension=source_format)
    elif source == "s3":
        files = list_s3_files(path=dataset_path, extension=source_format)
    else:  # hf
        files = list_hf_files(
            repo_id=dataset_path, extension=source_format, token=hf_token
        )

    if include_paths:
        files = [f for f in files if any(path_seg in f for path_seg in include_paths)]

    if exclude_paths:
        files = [
            f for f in files if not any(path_seg in f for path_seg in exclude_paths)
        ]

    if "gasstation" in dataset_path.lower():
        if target_week:
            files = [f for f in files if target_week in f]
            logger.info(
                f"Filtered to week {target_week} for {dataset_path}: {len(files)} files"
            )
        elif num_weeks:
            files = filter_files_by_recent_weeks(files, num_weeks)
            logger.info(
                f"Filtered to last {num_weeks} weeks for {dataset_path}: {len(files)} files"
            )
        elif current_week_only:
            files = filter_files_by_current_week(files)
            logger.info(
                f"Filtered to current week files for {dataset_path}: {len(files)} files"
            )

    return files


def _get_download_urls(
    dataset_path: str, filenames: List[str], source: str = "huggingface"
) -> List[str]:
    """Get download URLs for data files from the specified source.

    Args:
        dataset_path: Repository path (org/dataset-name) or S3 path (bucket/prefix)
        filenames: List of files to download
        source: Source platform ("huggingface", "modelscope", or "s3")

    Returns:
        List of download URLs
    """
    if source == "modelscope":
        return _get_modelscope_urls(dataset_path, filenames)
    elif source == "s3":
        return _get_s3_urls(dataset_path, filenames)
    else:
        return _get_huggingface_urls(dataset_path, filenames)


def _get_huggingface_urls(dataset_path: str, filenames: List[str]) -> List[str]:
    return [
        f"https://huggingface.co/datasets/{dataset_path}/resolve/main/{f}"
        for f in filenames
    ]


def _get_modelscope_urls(dataset_path: str, filenames: List[str]) -> List[str]:
    return [
        f"https://www.modelscope.cn/api/v1/datasets/{dataset_path}/repo?Revision=master&FilePath={f}"
        for f in filenames
    ]


def _process_gasstation(
    dataset,
    to_download: List[str],
    temp_dir_root: Path,
    media_per_archive: int,
    downloaded_archives: Optional[set],
    source: str,
    hf_token: Optional[str],
    seed: Optional[int],
) -> Generator[Dict[str, Any], None, None]:
    """Process gasstation datasets.

    Steps:
    1. Download parquet metadata files
    2. Extract unique archive filenames from parquet files
    3. Download those tar archives
    4. Extract media from archives using metadata mapping

    Args:
        dataset: BenchmarkDatasetConfig
        to_download: List of URLs to download
        temp_dir_root: Temporary directory for downloads
        media_per_archive: Number of items to extract per archive
        downloaded_archives: Set of already-processed parquet basenames
        source: Source platform (huggingface, modelscope, s3)
        hf_token: HuggingFace API token
        seed: Random seed for reproducibility

    Yields:
        Sample dictionaries with media and metadata
    """
    parquet_urls = [url for url in to_download if ".parquet" in url]

    if not parquet_urls:
        logger.warning(f"No parquet files found in download list for {dataset.name}")
        return

    # Track parquet files we've already processed
    if downloaded_archives is not None:
        parquet_basenames = {os.path.basename(url) for url in parquet_urls}
        parquets_to_download = [
            url
            for url in parquet_urls
            if os.path.basename(url) not in downloaded_archives
        ]

        skipped = len(parquet_urls) - len(parquets_to_download)
        if skipped > 0:
            logger.info(
                f"Skipping {skipped} already-processed parquet files, "
                f"downloading {len(parquets_to_download)} new parquet files"
            )
        parquet_urls = parquets_to_download

    if not parquet_urls:
        logger.info("No new parquet files to download")
        return

    logger.info(f"Downloading {len(parquet_urls)} parquet metadata files")

    max_download_workers = min(10, len(parquet_urls))
    downloaded_parquets = download_files(
        parquet_urls,
        temp_dir_root,
        chunk_size=8192,
        max_workers=max_download_workers,
        hf_token=hf_token,
    )

    if not downloaded_parquets:
        logger.warning(f"Failed to download parquet files for {dataset.name}")
        return

    logger.info(
        f"Extracting archive filenames from {len(downloaded_parquets)} parquet files"
    )

    all_archive_filenames = set()
    parquet_metadata_maps = {}
    processed_parquet_basenames = []

    for parquet_path in downloaded_parquets:
        if not parquet_path or not parquet_path.exists():
            continue

        try:
            processed_parquet_basenames.append(parquet_path.name)

            archive_filenames = _extract_unique_archive_filenames(parquet_path)
            all_archive_filenames.update(archive_filenames)

            metadata_map = _build_parquet_metadata_map(parquet_path)
            for key, value in metadata_map.items():
                parquet_metadata_maps[key] = value

            iso_week = extract_iso_week_from_path(str(parquet_path))
            if iso_week:
                for key in metadata_map.keys():
                    if key in parquet_metadata_maps:
                        parquet_metadata_maps[key]["iso_week"] = iso_week
        except Exception as e:
            logger.warning(f"Failed to process parquet {parquet_path}: {e}")
            continue

    logger.info(
        f"Found {len(all_archive_filenames)} unique archive files referenced in parquet metadata"
    )
    logger.info(f"Built metadata map with {len(parquet_metadata_maps)} entries")

    if not all_archive_filenames:
        logger.warning("No archive filenames found in parquet metadata")
        return

    # Get ISO week from original parquet URLs (not temp download paths)
    iso_week = None
    for url in parquet_urls:
        iso_week = extract_iso_week_from_path(url)
        if iso_week:
            break
    
    if not iso_week:
        logger.warning("Could not determine ISO week for archive paths from parquet URLs")
        return
    
    # Prepend archives/{week}/ to basenames
    archive_paths = [f"archives/{iso_week}/{basename}" for basename in all_archive_filenames]
    
    logger.info(f"Downloading {len(archive_paths)} tar archives from archives/{iso_week}/")

    archive_urls = _get_download_urls(dataset.path, archive_paths, source)

    max_workers = min(10, len(archive_urls))
    downloaded_archive_files = download_files(
        archive_urls,
        temp_dir_root,
        chunk_size=8192,
        max_workers=max_workers,
        hf_token=hf_token,
    )

    if not downloaded_archive_files:
        logger.warning(f"Failed to download archive files for {dataset.name}")
        return

    logger.info(f"Extracting media from {len(downloaded_archive_files)} archives")

    total_samples = 0
    for archive_path in downloaded_archive_files:
        if not archive_path or not archive_path.exists():
            continue

        try:
            iso_week = extract_iso_week_from_path(str(archive_path))

            for sample in _process_tar_with_metadata(
                archive_path,
                dataset,
                parquet_metadata_maps,
                media_per_archive,
                iso_week,
                seed,
            ):
                total_samples += 1
                yield sample
        except Exception as e:
            logger.warning(f"Failed to process archive {archive_path}: {e}")
            continue
        finally:
            try:
                if archive_path.exists():
                    archive_path.unlink()
            except Exception:
                pass

    # Track the processed parquet files (not tar archives)
    if downloaded_archives is not None:
        for parquet_basename in processed_parquet_basenames:
            downloaded_archives.add(parquet_basename)

    # Clean up parquet files
    for parquet_path in downloaded_parquets:
        try:
            if parquet_path and parquet_path.exists():
                parquet_path.unlink()
        except Exception:
            pass

    logger.info(
        f"Extracted {total_samples} samples from {len(downloaded_archive_files)} archives"
    )


<<<<<<< HEAD
    if dataset.modality == "image":
        base_sample["image"] = media_obj  # PIL Image
    elif dataset.modality == "audio":
        base_sample["audio_bytes"] = media_obj  # Raw audio bytes
    else:
        base_sample["video_bytes"] = media_obj  # Raw video bytes

    return base_sample
=======
def _extract_unique_archive_filenames(parquet_path: Path) -> set:
    """Extract unique archive filenames from gasstation parquet metadata file.
>>>>>>> f533eebb

    Args:
        parquet_path: Path to the parquet metadata file

    Returns:
        Set of unique archive filenames referenced in the parquet
    """
    try:
        table = pq.read_table(parquet_path)
        df = table.to_pandas()

        if "archive_filename" not in df.columns:
            logger.warning(f"No archive_filename column in {parquet_path}")
            return set()

        archive_filenames = set(df["archive_filename"].dropna().unique())
        return archive_filenames
    except Exception as e:
        logger.warning(f"Failed to extract archive filenames from {parquet_path}: {e}")
        return set()


def _build_parquet_metadata_map(
    parquet_path: Path,
) -> Dict[Tuple[str, str], Dict[str, Any]]:
    """Build a mapping from (archive_filename, file_path_in_archive) to metadata.

    Args:
        parquet_path: Path to the parquet metadata file

    Returns:
        Dictionary mapping (archive_filename, file_path_in_archive) tuples to metadata dicts
    """
    try:
        table = pq.read_table(parquet_path)
        df = table.to_pandas()

        if (
            "archive_filename" not in df.columns
            or "file_path_in_archive" not in df.columns
        ):
            logger.warning(f"Missing required columns in {parquet_path}")
            return {}

        metadata_map = {}
        for _, row in df.iterrows():
            archive_filename = row.get("archive_filename")
            file_path = row.get("file_path_in_archive")

            if pd.isna(archive_filename) or pd.isna(file_path):
                continue

            key = (str(archive_filename), str(file_path))
            metadata_map[key] = extract_row_metadata(row, "")

        return metadata_map
    except Exception as e:
        logger.warning(f"Failed to build metadata map from {parquet_path}: {e}")
        return {}

<<<<<<< HEAD
    if dataset.modality == "image":
        # Check if dataset config specifies multiple image columns (e.g., PICA-100K)
        image_columns = getattr(dataset, 'image_columns', None)
        if image_columns:
            # Use all specified columns (will concatenate data from each)
            media_col = [c for c in image_columns if c in sample_df.columns]
            if not media_col:
                logger.warning(
                    f"Specified image columns {image_columns} not found in {source_path}"
                )
                return
        else:
            # First try exact match, then exclude _id columns, then any column with "image"
            media_col = (
                next((c for c in sample_df.columns if c.lower() == "image"), None)
                or next((c for c in sample_df.columns if "image" in c.lower() and "_id" not in c.lower()), None)
                or next((c for c in sample_df.columns if "image" in c.lower()), None)
            )
    elif dataset.modality == "audio":
        candidates = ["audio", "bytes", "content", "data", "wav", "mp3", "input_audio", "output_audio"]
        media_col = (
            next((c for c in sample_df.columns if c.lower() == "audio"), None)
            or next((c for c in sample_df.columns if any(k in c.lower() for k in candidates) and "_id" not in c.lower()), None)
            or next((c for c in sample_df.columns if any(k in c.lower() for k in candidates)), None)
        )
    else:
        candidates = ["video", "bytes", "content", "data"]
        # First try exact matches, then exclude _id columns, then fallback
        media_col = (
            next((c for c in sample_df.columns if c.lower() in candidates), None)
            or next((c for c in sample_df.columns if any(k in c.lower() for k in candidates) and "_id" not in c.lower()), None)
            or next((c for c in sample_df.columns if any(k in c.lower() for k in candidates)), None)
        )
=======
>>>>>>> f533eebb

def _process_tar_with_metadata(
    archive_path: Path,
    dataset,
    metadata_map: Dict[Tuple[str, str], Dict[str, Any]],
    num_items: int,
    iso_week: Optional[str],
    seed: Optional[int],
) -> Generator[Dict[str, Any], None, None]:
    """Extract media from tar archive using parquet metadata mapping.

<<<<<<< HEAD
    # Handle both single column (string) and multiple columns (list)
    media_cols = media_col if isinstance(media_col, list) else [media_col]

    for _, row in sample_df.iterrows():
        # For datasets with multiple media columns (e.g., PICA-100K), yield one sample per column
        for col in media_cols:
            try:
                media_data = row[col]
                if isinstance(media_data, dict):
                    key = next(
                        (
                            k
                            for k in media_data
                            if any(
                                s in k.lower()
                                for s in ["bytes", "image", "video", "audio", "data", "content"]
                            )
                        ),
                        None,
                    )
                    if key:
                        media_data = media_data[key]
                    else:
                        logger.warning(f"No valid key found in dict media_data for {source_path}: {list(media_data.keys())}")
                        continue

                if dataset.modality == "image":
                    # Skip invalid media_data
                    if media_data is None or isinstance(media_data, (int, float)):
                        continue

                    try:
                        img = Image.open(BytesIO(media_data))
                    except Exception:
                        if isinstance(media_data, str):
                            media_data = base64.b64decode(media_data)
                        img = Image.open(BytesIO(media_data))
                    sample = _create_sample(dataset, img, source_path, iso_week)
                else:
                    if media_data is None or isinstance(media_data, (int, float)):
                        continue

                    if not isinstance(media_data, (bytes, bytearray)):
                        if isinstance(media_data, str):
                            media_data = base64.b64decode(media_data)
                        else:
                            continue
                    sample = _create_sample(dataset, bytes(media_data), source_path, iso_week)

                # Merge parquet row metadata without overwriting base fields
                row_metadata = _extract_row_metadata(row, col)
                for k, v in row_metadata.items():
                    if k not in sample:
                        sample[k] = v
                
                # Add source column info for multi-column datasets
                if len(media_cols) > 1:
                    sample["source_column"] = col
                
                # Debug: Log extracted generator metadata for first few samples
                if "gasstation" in dataset.name.lower():
                    gen_hotkey = sample.get("generator_hotkey")
                    gen_uid = sample.get("generator_uid")
                    if gen_hotkey and gen_hotkey != "unknown":
                        logger.debug(f"✅ Extracted generator metadata: hotkey={gen_hotkey[:8] if isinstance(gen_hotkey, str) else gen_hotkey}..., uid={gen_uid}")

                yield sample
            except Exception as e:
                logger.warning(f"Failed to extract row from {source_path} (column {col}): {e}")
                continue
=======
    Args:
        archive_path: Path to tar archive
        dataset: BenchmarkDatasetConfig
        metadata_map: Mapping from (archive_filename, file_path_in_archive) to metadata
        num_items: Number of items to extract (-1 for all)
        iso_week: ISO week string
        seed: Random seed

    Yields:
        Sample dictionaries with media and metadata
    """
    archive_basename = archive_path.name

    try:
        with tarfile.open(archive_path, mode="r:*") as archive:
            valid_exts = (
                IMAGE_FILE_EXTENSIONS
                if dataset.modality == "image"
                else VIDEO_FILE_EXTENSIONS
            )

            all_members = [m for m in archive.getmembers() if m.isreg()]
            candidates = [
                m
                for m in all_members
                if any(m.name.lower().endswith(ext) for ext in valid_exts)
                and "MACOSX" not in m.name
            ]

            if not candidates:
                logger.warning(f"No matching media files found in {archive_path}")
                return

            if num_items == -1:
                selected = candidates
            else:
                if seed is not None:
                    rng = random.Random(seed)
                    selected = rng.sample(candidates, min(num_items, len(candidates)))
                else:
                    selected = random.sample(
                        candidates, min(num_items, len(candidates))
                    )

            for member in selected:
                try:
                    src = archive.extractfile(member)
                    if src is None:
                        continue

                    with closing(src):
                        data_bytes = src.read()

                    if dataset.modality == "image":
                        try:
                            media_obj = Image.open(BytesIO(data_bytes))
                        except Exception as e:
                            logger.warning(f"Failed to open image {member.name}: {e}")
                            continue
                    else:
                        media_obj = data_bytes

                    sample = create_sample(dataset, media_obj, archive_path, iso_week)
                    sample["archive_filename"] = archive_basename
                    sample["member_path"] = member.name

                    # Look up metadata from parquet
                    metadata_key = (archive_basename, member.name)
                    if metadata_key in metadata_map:
                        meta = metadata_map[metadata_key]
                        for k, v in meta.items():
                            if k not in sample:
                                sample[k] = v

                    yield sample

                except Exception as e:
                    logger.warning(
                        f"Error extracting {member.name} from {archive_path}: {e}"
                    )
                    continue

    except Exception as e:
        logger.warning(f"Error opening tar archive {archive_path}: {e}")
        return
>>>>>>> f533eebb


def _process_zip_or_tar(
    source_path: Path,
    dataset,
    num_items: int,
    iso_week: Optional[str] = None,
    seed: Optional[int] = None,
):
    """Extract media from zip/tar archives (non-gasstation datasets)."""
    filename = str(source_path.name).lower()
    is_zip = _is_zip_file(filename)
    try:
        cm = ZipFile(source_path) if is_zip else tarfile.open(source_path, mode="r:*")
        with cm as archive:
            if dataset.modality == "image":
                valid_exts = IMAGE_FILE_EXTENSIONS
            elif dataset.modality == "audio":
                valid_exts = AUDIO_FILE_EXTENSIONS
            else:
                valid_exts = VIDEO_FILE_EXTENSIONS

            if is_zip:
                list_entries = archive.namelist()
                get_name = lambda e: e

                def open_entry(e):
                    return archive.open(e)

            else:
                list_entries = [m for m in archive.getmembers() if m.isreg()]
                get_name = lambda m: m.name

                def open_entry(m):
                    return archive.extractfile(m)

            candidates = [
                e
                for e in list_entries
                if any(get_name(e).lower().endswith(ext) for ext in valid_exts)
                and "MACOSX" not in get_name(e)
            ]
            if not candidates:
                logger.warning(f"No matching files found in {source_path}")
                return

            if num_items == -1:
                selected = candidates
            else:
                if seed is not None:
                    rng = random.Random(seed)
                    selected = rng.sample(candidates, min(num_items, len(candidates)))
                else:
                    selected = random.sample(
                        candidates, min(num_items, len(candidates))
                    )

            for entry in selected:
                try:
                    src = open_entry(entry)
                    if src is None:
                        continue
                    with closing(src):
                        data_bytes = src.read()

                    if dataset.modality == "image":
                        try:
                            media_obj = Image.open(BytesIO(data_bytes))
                        except Exception:
                            logger.warning(
                                f"Failed to open image {get_name(entry)} from {source_path}"
                            )
                            continue
                    else:
                        media_obj = data_bytes

                    sample = create_sample(dataset, media_obj, source_path, iso_week)
                    sample["archive_filename"] = source_path.name
                    sample["member_path"] = get_name(entry)

                    yield sample
                except Exception as e:
                    logger.warning(
                        f"Error extracting {get_name(entry)} from {source_path}: {e}"
                    )
                    continue
    except Exception as e:
        logger.warning(f"Error processing archive file {source_path}: {e}")
        return


def _process_raw(source_path: Path, dataset, iso_week: Optional[str] = None):
    filename = str(source_path.name).lower()
    try:
        data_bytes = source_path.read_bytes()
        if dataset.modality == "image" and any(
            filename.endswith(ext) for ext in IMAGE_FILE_EXTENSIONS
        ):
            media_obj = Image.open(BytesIO(data_bytes))
        elif dataset.modality == "audio" and any(
            filename.endswith(ext) for ext in AUDIO_FILE_EXTENSIONS
        ):
            media_obj = data_bytes
        elif dataset.modality == "video" and any(
            filename.endswith(ext) for ext in VIDEO_FILE_EXTENSIONS
        ):
            media_obj = data_bytes
        else:
            logger.warning(
                f"Direct file {source_path} does not match modality {dataset.modality}"
            )
            return

        yield create_sample(dataset, media_obj, source_path, iso_week)
    except Exception as e:
        logger.warning(f"Error reading direct file {source_path}: {e}")
        return


def _clean_to_json_serializable(value: Any) -> Any:
    """Convert arbitrary values to JSON-serializable equivalents."""
    try:
        if value is None or isinstance(value, (str, int, bool)):
            return value

        if isinstance(value, float):
            if np.isnan(value) or np.isinf(value):
                return None
            return value

        if isinstance(value, (np.integer,)):
            return int(value)
        if isinstance(value, (np.floating,)):
            f = float(value)
            if np.isnan(f) or np.isinf(f):
                return None
            return f
        if isinstance(value, (np.bool_,)):
            return bool(value)

        if isinstance(value, (bytes, bytearray)):
            try:
                return base64.b64encode(bytes(value)).decode("ascii")
            except Exception:
                return None

        if isinstance(value, datetime):
            return value.isoformat()

        if isinstance(value, (np.ndarray, list, tuple, set)):
            return [
                _clean_to_json_serializable(v) for v in (value.tolist() if isinstance(value, np.ndarray) else list(value))
            ]

        if isinstance(value, dict):
            return {str(k): _clean_to_json_serializable(v) for k, v in value.items()}

        try:
            json.dumps(value)
            return value
        except Exception:
            return str(value)
    except Exception:
        return None


def _extract_parquet_row_metadata(row: Any, media_col: str) -> Dict[str, Any]:
    """Extract non-media columns from a pandas Series row and clean to JSON-serializable dict."""
    metadata: Dict[str, Any] = {}
    try:
        for col, val in row.items():
            if str(col) == str(media_col):
                continue
            cleaned = _clean_to_json_serializable(val)
            col_str = str(col)
            metadata[col_str] = cleaned
            
            col_lower = col_str.lower()
            if "hotkey" in col_lower and "generator_hotkey" not in metadata:
                metadata["generator_hotkey"] = cleaned
            if "uid" in col_lower and "generator_uid" not in metadata:
                metadata["generator_uid"] = cleaned
    except Exception:
        pass
    return metadata


def _process_parquet(
    source_path: Path, 
    dataset, 
    num_items: int, 
    iso_week: Optional[str] = None, 
    seed: Optional[int] = None
):
    """Process parquet files with embedded media bytes (e.g., PICA-100K).
    
    Supports datasets with single or multiple image columns.
    For datasets with multiple columns (e.g., src_img and tgt_img), yields one sample per column.
    """
    try:
        table = pq.read_table(source_path)
        df = table.to_pandas()
        
        if num_items == -1:
            sample_df = df
        else:
            sample_df = df.sample(n=min(num_items, len(df)), random_state=seed)

        if dataset.modality == "image":
            image_columns = getattr(dataset, 'image_columns', None)
            if image_columns:
                media_cols = [c for c in image_columns if c in sample_df.columns]
                if not media_cols:
                    logger.warning(
                        f"Specified image columns {image_columns} not found in {source_path}"
                    )
                    return
            else:
                media_col = (
                    next((c for c in sample_df.columns if c.lower() == "image"), None)
                    or next((c for c in sample_df.columns if "image" in c.lower() and "_id" not in c.lower()), None)
                    or next((c for c in sample_df.columns if "image" in c.lower()), None)
                )
                media_cols = [media_col] if media_col else []
        else:
            candidates = ["video", "bytes", "content", "data"]
            media_col = (
                next((c for c in sample_df.columns if c.lower() in candidates), None)
                or next((c for c in sample_df.columns if any(k in c.lower() for k in candidates) and "_id" not in c.lower()), None)
                or next((c for c in sample_df.columns if any(k in c.lower() for k in candidates)), None)
            )
            media_cols = [media_col] if media_col else []

        if not media_cols:
            logger.warning(
                f"No media column found in {source_path} for modality {dataset.modality}"
            )
            return

        for _, row in sample_df.iterrows():
            for col in media_cols:
                try:
                    media_data = row[col]
                    if isinstance(media_data, dict):
                        key = next(
                            (
                                k
                                for k in media_data
                                if any(
                                    s in k.lower()
                                    for s in ["bytes", "image", "video", "data", "content"]
                                )
                            ),
                            None,
                        )
                        if key:
                            media_data = media_data[key]
                        else:
                            logger.warning(f"No valid key found in dict media_data for {source_path}: {list(media_data.keys())}")
                            continue

                    if dataset.modality == "image":
                        if media_data is None or isinstance(media_data, (int, float)):
                            continue

                        try:
                            img = Image.open(BytesIO(media_data))
                        except Exception:
                            if isinstance(media_data, str):
                                media_data = base64.b64decode(media_data)
                            img = Image.open(BytesIO(media_data))
                        sample = create_sample(dataset, img, source_path, iso_week)
                    else:
                        if media_data is None or isinstance(media_data, (int, float)):
                            continue

                        if not isinstance(media_data, (bytes, bytearray)):
                            if isinstance(media_data, str):
                                media_data = base64.b64decode(media_data)
                            else:
                                continue
                        sample = create_sample(dataset, bytes(media_data), source_path, iso_week)

                    row_metadata = _extract_parquet_row_metadata(row, col)
                    for k, v in row_metadata.items():
                        if k not in sample:
                            sample[k] = v
                    
                    if len(media_cols) > 1:
                        sample["source_column"] = col

                    yield sample
                except Exception as e:
                    logger.warning(f"Failed to extract row from {source_path} (column {col}): {e}")
                    continue
    except Exception as e:
        logger.warning(f"Error processing parquet file {source_path}: {e}")
        return


def _process_frame_directory(
    frame_dir: Path, dataset, iso_week: Optional[str] = None
) -> Generator[Dict[str, Any], None, None]:
    """Process a directory containing pre-extracted video frames.

    Args:
        frame_dir: Directory containing frame files (e.g., bm-videos/dfb/DFDC/test/frames/amwhgrjvkw/)
        dataset: BenchmarkDatasetConfig
        iso_week: Optional ISO week string

    Yields:
        Sample dict with 'video_frames' key containing list of frame paths
    """
    try:
        if not frame_dir.is_dir():
            logger.warning(f"{frame_dir} is not a directory")
            return

        # Get all image files in the directory
        frame_files = []
        for ext in IMAGE_FILE_EXTENSIONS:
            frame_files.extend(sorted(frame_dir.glob(f"*{ext}")))
            frame_files.extend(sorted(frame_dir.glob(f"*{ext.upper()}")))

        # Sort frames numerically if they have numeric names
        def extract_number(filepath):
            """Extract numeric part from filename for sorting (e.g., '000.png' -> 0)"""
            name = filepath.stem
            match = re.match(r"(\d+)", name)
            if match:
                return int(match.group(1))
            return name

        frame_files = sorted(set(frame_files), key=extract_number)

        if not frame_files:
            logger.warning(f"No frame files found in {frame_dir}")
            return

        logger.debug(f"Found {len(frame_files)} frames in {frame_dir.name}")

        # Create sample with frame paths
        sample = {
            "video_frames": frame_files,
            "media_type": dataset.media_type,
            "dataset_name": dataset.name,
            "dataset_path": dataset.path,
            "source_file": frame_dir.name,
        }

        if iso_week:
            sample["iso_week"] = iso_week

        yield sample

    except Exception as e:
        logger.warning(f"Error processing frame directory {frame_dir}: {e}")
        return


def list_hf_files(repo_id, repo_type="dataset", extension=None, token=None):
    """List files from a Hugging Face repository.

    Args:
        repo_id: Repository ID
        repo_type: Type of repository ('dataset', 'model', etc.)
        extension: Filter files by extension
        token: Hugging Face API token for private datasets

    Returns:
        List of files in the repository
    """
    files = []
    try:
        files = list(
            hf_hub.list_repo_files(repo_id=repo_id, repo_type=repo_type, token=token)
        )
        if extension:
            if isinstance(extension, (list, tuple, set)):
                exts = tuple(extension)
                files = [f for f in files if f.endswith(exts)]
            else:
                files = [f for f in files if f.endswith(extension)]
    except Exception as e:
        logger.error(f"Failed to list files of type {extension} in {repo_id}: {e}")
    return files


def list_modelscope_files(repo_id, extension=None):
    """List files from a ModelScope dataset repository.

    Args:
        repo_id: Repository ID (format: org/dataset-name)
        extension: Filter files by extension(s)

    Returns:
        List of files in the repository
    """
    files = []
    try:
        api = MSHubApi()
        file_info = api.get_dataset_files(repo_id, revision="master", recursive=True)

        # Extract file paths
        if isinstance(file_info, list):
            files = [
                f["Path"] if isinstance(f, dict) and "Path" in f else str(f)
                for f in file_info
            ]
        elif isinstance(file_info, dict):
            files = [f for f in file_info.keys()] if file_info else []

        if extension and files:
            if isinstance(extension, (list, tuple, set)):
                exts = tuple(extension)
                files = [f for f in files if f.endswith(exts)]
            else:
                files = [f for f in files if f.endswith(extension)]

    except Exception as e:
        logger.error(
            f"Failed to list files of type {extension} in ModelScope repo {repo_id}: {e}"
        )
        logger.error(
            f"Make sure 'modelscope' package is installed: pip install modelscope"
        )

    return files


def _is_zip_file(filename_lower: str) -> bool:
    """Return True if filename looks like a zip archive."""
    return filename_lower.endswith(".zip")


def _is_tar_file(filename_lower: str) -> bool:
    """Return True if filename looks like a tar archive (.tar, .tar.gz, .tgz)."""
    return (
        filename_lower.endswith(".tar")
        or filename_lower.endswith(".tar.gz")
        or filename_lower.endswith(".tgz")
    )


def _is_parquet_file(filename_lower: str) -> bool:
    """Return True if filename looks like a parquet file."""
    return filename_lower.endswith(".parquet")


def download_files(
    urls: List[str],
    output_dir: Path,
    chunk_size: int = 8192,
    max_workers: int = 10,
    hf_token: Optional[str] = None,
) -> List[Path]:
    """Download multiple files in parallel.

    Args:
        urls: List of URLs to download
        output_dir: Directory to save the files
        chunk_size: Size of chunks to download at a time
        max_workers: Maximum number of parallel downloads (default: 10)
        hf_token: Hugging Face API token for private datasets

    Returns:
        List of successfully downloaded file paths
    """
    from concurrent.futures import ThreadPoolExecutor, as_completed

    output_dir.mkdir(parents=True, exist_ok=True)
    downloaded_files = []

    def download_url(url):
        try:
            return download_single_file(url, output_dir, chunk_size, hf_token)
        except Exception as e:
            logger.error(f"Error downloading {url}: {e}")
            return None

    max_workers = min(max_workers, len(urls)) if urls else 1

    if len(urls) > 1:
        logger.info(
            f"Downloading {len(urls)} files with {max_workers} parallel workers..."
        )

    with ThreadPoolExecutor(max_workers=max_workers) as executor:
        futures = {executor.submit(download_url, url): url for url in urls}

        completed = 0
        for future in as_completed(futures):
            result = future.result()
            if result:
                downloaded_files.append(result)
            completed += 1
            if len(urls) > 10 and completed % 10 == 0:
                logger.info(f"  Progress: {completed}/{len(urls)} files downloaded")

    return downloaded_files


def download_single_file(
    url: str, output_dir: Path, chunk_size: int, hf_token: Optional[str] = None
) -> Optional[Path]:
    """Download a single file synchronously

    Args:
        url: URL to download (supports http/https and s3: schemes)
        output_dir: Directory to save the file
        chunk_size: Size of chunks to download at a time
        hf_token: Hugging Face API token for private datasets

    Returns:
        Path to the downloaded file, or None if failed
    """
    try:
        # Handle S3 URLs (format: s3:bucket-name/key/path or s3:bucket-name/frame/directory/)
        if url.startswith("s3:"):
            from .utils.s3_utils import download_s3_frame_directory

            s3_path = url[3:]  # Remove "s3:" prefix
            parts = s3_path.split("/", 1)
            if len(parts) != 2:
                logger.error(
                    f"Invalid S3 URL format: {url}. Expected: s3:bucket/key/path"
                )
                return None

            bucket = parts[0]
            key = parts[1]

            # Check if this is a frame directory (no file extension or ends with /)
            if key.endswith("/") or ("." not in os.path.basename(key)):
                # This is a frame directory - download all frames
                return download_s3_frame_directory(bucket, key, output_dir)
            else:
                # This is a single file
                filename = os.path.basename(key)
                filepath = output_dir / filename
                return download_s3_file(bucket, key, filepath)

        # Handle regular HTTP/HTTPS URLs
        filename = os.path.basename(url)
        filepath = output_dir / filename

        logger.info(f"Downloading {url}")
        headers = {}
        if hf_token and "huggingface.co" in url:
            headers["Authorization"] = f"Bearer {hf_token}"

        response = requests.get(url, stream=True, timeout=3600, headers=headers)
        if response.status_code != 200:
            logger.error(f"Failed to download {url}: Status {response.status_code}")
            return None

        total_size = int(response.headers.get("content-length", 0))
        logger.info(f"Writing to {filepath} (size: {total_size/(1024*1024):.1f} MB)")

        downloaded = 0
        last_log_mb = 0
        with open(filepath, "wb") as f:
            for chunk in response.iter_content(
                chunk_size=max(chunk_size, 1024 * 1024)
            ):  # Use at least 1MB chunks
                if chunk:
                    f.write(chunk)
                    downloaded += len(chunk)
                    current_mb = downloaded / (1024 * 1024)
                    if current_mb - last_log_mb >= 100:
                        if total_size > 0:
                            pct = (downloaded / total_size) * 100
                            logger.info(
                                f"Progress: {current_mb:.0f}MB / {total_size/(1024*1024):.0f}MB ({pct:.1f}%)"
                            )
                        else:
                            logger.info(f"Downloaded: {current_mb:.0f}MB")
                        last_log_mb = current_mb

        # Verify download completeness
        if total_size > 0:
            actual_size = filepath.stat().st_size
            if actual_size != total_size:
                logger.error(
                    f"❌ Download incomplete: expected {total_size} bytes, got {actual_size} bytes"
                )
                return None
            logger.info(
                f"✅ Download verified: {filename} ({actual_size/(1024*1024):.1f} MB)"
            )
        else:
            logger.info(f"✅ Downloaded: {filename}")

        return filepath

    except Exception as e:
        logger.error(f"Error downloading {url}: {str(e)}")
        logger.error(traceback.format_exc())
        return None


def _is_dataset_cached(dataset, cache_dir: str = "/.cache/gasbench") -> bool:
    """
    Check if a specific dataset is already cached locally.

    Returns True if the dataset appears to be cached and has samples available.
    """
    try:
        dataset_dir = f"{cache_dir}/datasets/{dataset.name}"

        dataset_info_file = os.path.join(dataset_dir, "dataset_info.json")
        samples_dir = os.path.join(dataset_dir, "samples")
        metadata_file = os.path.join(dataset_dir, "sample_metadata.json")

        # Check if all required files exist and samples directory has content
        return (
            os.path.exists(dataset_info_file)
            and os.path.exists(samples_dir)
            and os.path.exists(metadata_file)
            and len(os.listdir(samples_dir)) > 0
        )
    except Exception as e:
        logger.warning(f"Error checking cache for dataset {dataset.name}: {e}")
        return False


def _load_dataset_from_cache(dataset, cache_dir: str = "/.cache/gasbench"):
    """
    Load samples from a cached dataset locally.

    Yields samples in the same format as download_and_extract.
    """

    dataset_dir = f"{cache_dir}/datasets/{dataset.name}"
    samples_dir = os.path.join(dataset_dir, "samples")
    metadata_file = os.path.join(dataset_dir, "sample_metadata.json")

    # Load sample metadata
    with open(metadata_file, "r") as f:
        sample_metadata = json.load(f)

    sample_files = [f for f in os.listdir(samples_dir) if not f.startswith(".")]

    logger.info(f"Loading {len(sample_files)} cached samples for {dataset.name}")

    for filename in sample_files:
        try:
            metadata = sample_metadata.get(filename, {})
            filepath = os.path.join(samples_dir, filename)

            if dataset.modality == "image":
                # Load image file
                img = Image.open(filepath)
                sample = {
                    "image": img,
                    "media_type": dataset.media_type,
                    "dataset_name": dataset.name,
                    "dataset_path": dataset.path,
                    "source_file": f"cached_{filename}",
                    **metadata,
                }
                yield sample

            elif dataset.modality == "audio":
                # Load audio file as bytes
                with open(filepath, "rb") as f:
                    audio_bytes = f.read()
                sample = {
                    "audio_bytes": audio_bytes,
                    "media_type": dataset.media_type,
                    "dataset_name": dataset.name,
                    "dataset_path": dataset.path,
                    "source_file": f"cached_{filename}",
                    **metadata,  # Include all original metadata
                }
                yield sample

            elif dataset.modality == "video":
                # Check if it's a frame directory or a video file
                if os.path.isdir(filepath):
                    # Frame directory - load all frames
                    frame_files = []
                    for ext in IMAGE_FILE_EXTENSIONS:
                        frame_files.extend(sorted(Path(filepath).glob(f"*{ext}")))
                        frame_files.extend(
                            sorted(Path(filepath).glob(f"*{ext.upper()}"))
                        )

                    frame_files = sorted(set(frame_files), key=lambda p: p.name)

                    sample = {
                        "video_frames": frame_files,
                        "media_type": dataset.media_type,
                        "dataset_name": dataset.name,
                        "dataset_path": dataset.path,
                        "source_file": f"cached_{filename}",
                        **metadata,
                    }
                    yield sample
                else:
                    # Regular video file
                    with open(filepath, "rb") as f:
                        video_bytes = f.read()

                    sample = {
                        "video_bytes": video_bytes,
                        "media_type": dataset.media_type,
                        "dataset_name": dataset.name,
                        "dataset_path": dataset.path,
                        "source_file": f"cached_{filename}",
                        **metadata,
                    }
                    yield sample

        except Exception as e:
            logger.warning(
                f"Failed to load cached sample {filename} from {dataset.name}: {e}"
            )
            continue<|MERGE_RESOLUTION|>--- conflicted
+++ resolved
@@ -667,19 +667,8 @@
     )
 
 
-<<<<<<< HEAD
-    if dataset.modality == "image":
-        base_sample["image"] = media_obj  # PIL Image
-    elif dataset.modality == "audio":
-        base_sample["audio_bytes"] = media_obj  # Raw audio bytes
-    else:
-        base_sample["video_bytes"] = media_obj  # Raw video bytes
-
-    return base_sample
-=======
 def _extract_unique_archive_filenames(parquet_path: Path) -> set:
     """Extract unique archive filenames from gasstation parquet metadata file.
->>>>>>> f533eebb
 
     Args:
         parquet_path: Path to the parquet metadata file
@@ -740,42 +729,6 @@
         logger.warning(f"Failed to build metadata map from {parquet_path}: {e}")
         return {}
 
-<<<<<<< HEAD
-    if dataset.modality == "image":
-        # Check if dataset config specifies multiple image columns (e.g., PICA-100K)
-        image_columns = getattr(dataset, 'image_columns', None)
-        if image_columns:
-            # Use all specified columns (will concatenate data from each)
-            media_col = [c for c in image_columns if c in sample_df.columns]
-            if not media_col:
-                logger.warning(
-                    f"Specified image columns {image_columns} not found in {source_path}"
-                )
-                return
-        else:
-            # First try exact match, then exclude _id columns, then any column with "image"
-            media_col = (
-                next((c for c in sample_df.columns if c.lower() == "image"), None)
-                or next((c for c in sample_df.columns if "image" in c.lower() and "_id" not in c.lower()), None)
-                or next((c for c in sample_df.columns if "image" in c.lower()), None)
-            )
-    elif dataset.modality == "audio":
-        candidates = ["audio", "bytes", "content", "data", "wav", "mp3", "input_audio", "output_audio"]
-        media_col = (
-            next((c for c in sample_df.columns if c.lower() == "audio"), None)
-            or next((c for c in sample_df.columns if any(k in c.lower() for k in candidates) and "_id" not in c.lower()), None)
-            or next((c for c in sample_df.columns if any(k in c.lower() for k in candidates)), None)
-        )
-    else:
-        candidates = ["video", "bytes", "content", "data"]
-        # First try exact matches, then exclude _id columns, then fallback
-        media_col = (
-            next((c for c in sample_df.columns if c.lower() in candidates), None)
-            or next((c for c in sample_df.columns if any(k in c.lower() for k in candidates) and "_id" not in c.lower()), None)
-            or next((c for c in sample_df.columns if any(k in c.lower() for k in candidates)), None)
-        )
-=======
->>>>>>> f533eebb
 
 def _process_tar_with_metadata(
     archive_path: Path,
@@ -787,78 +740,6 @@
 ) -> Generator[Dict[str, Any], None, None]:
     """Extract media from tar archive using parquet metadata mapping.
 
-<<<<<<< HEAD
-    # Handle both single column (string) and multiple columns (list)
-    media_cols = media_col if isinstance(media_col, list) else [media_col]
-
-    for _, row in sample_df.iterrows():
-        # For datasets with multiple media columns (e.g., PICA-100K), yield one sample per column
-        for col in media_cols:
-            try:
-                media_data = row[col]
-                if isinstance(media_data, dict):
-                    key = next(
-                        (
-                            k
-                            for k in media_data
-                            if any(
-                                s in k.lower()
-                                for s in ["bytes", "image", "video", "audio", "data", "content"]
-                            )
-                        ),
-                        None,
-                    )
-                    if key:
-                        media_data = media_data[key]
-                    else:
-                        logger.warning(f"No valid key found in dict media_data for {source_path}: {list(media_data.keys())}")
-                        continue
-
-                if dataset.modality == "image":
-                    # Skip invalid media_data
-                    if media_data is None or isinstance(media_data, (int, float)):
-                        continue
-
-                    try:
-                        img = Image.open(BytesIO(media_data))
-                    except Exception:
-                        if isinstance(media_data, str):
-                            media_data = base64.b64decode(media_data)
-                        img = Image.open(BytesIO(media_data))
-                    sample = _create_sample(dataset, img, source_path, iso_week)
-                else:
-                    if media_data is None or isinstance(media_data, (int, float)):
-                        continue
-
-                    if not isinstance(media_data, (bytes, bytearray)):
-                        if isinstance(media_data, str):
-                            media_data = base64.b64decode(media_data)
-                        else:
-                            continue
-                    sample = _create_sample(dataset, bytes(media_data), source_path, iso_week)
-
-                # Merge parquet row metadata without overwriting base fields
-                row_metadata = _extract_row_metadata(row, col)
-                for k, v in row_metadata.items():
-                    if k not in sample:
-                        sample[k] = v
-                
-                # Add source column info for multi-column datasets
-                if len(media_cols) > 1:
-                    sample["source_column"] = col
-                
-                # Debug: Log extracted generator metadata for first few samples
-                if "gasstation" in dataset.name.lower():
-                    gen_hotkey = sample.get("generator_hotkey")
-                    gen_uid = sample.get("generator_uid")
-                    if gen_hotkey and gen_hotkey != "unknown":
-                        logger.debug(f"✅ Extracted generator metadata: hotkey={gen_hotkey[:8] if isinstance(gen_hotkey, str) else gen_hotkey}..., uid={gen_uid}")
-
-                yield sample
-            except Exception as e:
-                logger.warning(f"Failed to extract row from {source_path} (column {col}): {e}")
-                continue
-=======
     Args:
         archive_path: Path to tar archive
         dataset: BenchmarkDatasetConfig
@@ -877,7 +758,7 @@
             valid_exts = (
                 IMAGE_FILE_EXTENSIONS
                 if dataset.modality == "image"
-                else VIDEO_FILE_EXTENSIONS
+                else (AUDIO_FILE_EXTENSIONS if dataset.modality == "audio" else VIDEO_FILE_EXTENSIONS)
             )
 
             all_members = [m for m in archive.getmembers() if m.isreg()]
@@ -944,7 +825,6 @@
     except Exception as e:
         logger.warning(f"Error opening tar archive {archive_path}: {e}")
         return
->>>>>>> f533eebb
 
 
 def _process_zip_or_tar(
